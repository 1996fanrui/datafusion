# Licensed to the Apache Software Foundation (ASF) under one
# or more contributor license agreements.  See the NOTICE file
# distributed with this work for additional information
# regarding copyright ownership.  The ASF licenses this file
# to you under the Apache License, Version 2.0 (the
# "License"); you may not use this file except in compliance
# with the License.  You may obtain a copy of the License at
#
#   http://www.apache.org/licenses/LICENSE-2.0
#
# Unless required by applicable law or agreed to in writing,
# software distributed under the License is distributed on an
# "AS IS" BASIS, WITHOUT WARRANTIES OR CONDITIONS OF ANY
# KIND, either express or implied.  See the License for the
# specific language governing permissions and limitations
# under the License.

[package]
name = "datafusion-functions-array"
description = "Array Function packages for the DataFusion query engine"
keywords = ["datafusion", "logical", "plan", "expressions"]
readme = "README.md"
version = { workspace = true }
edition = { workspace = true }
homepage = { workspace = true }
repository = { workspace = true }
license = { workspace = true }
authors = { workspace = true }
rust-version = { workspace = true }

[lints]
workspace = true

[features]

[lib]
name = "datafusion_functions_array"
path = "src/lib.rs"

# See more keys and their definitions at https://doc.rust-lang.org/cargo/reference/manifest.html

[dependencies]
arrow = { workspace = true }
arrow-array = { workspace = true }
arrow-buffer = { workspace = true }
arrow-ord = { workspace = true }
arrow-schema = { workspace = true }
datafusion-common = { workspace = true }
datafusion-execution = { workspace = true }
datafusion-expr = { workspace = true }
datafusion-functions = { workspace = true }
<<<<<<< HEAD
itertools = { version = "0.13", features = ["use_std"] }
=======
datafusion-functions-aggregate = { workspace = true }
itertools = { version = "0.12", features = ["use_std"] }
>>>>>>> a6898d36
log = { workspace = true }
paste = "1.0.14"

[dev-dependencies]
criterion = { version = "0.5", features = ["async_tokio"] }

[[bench]]
harness = false
name = "array_expression"<|MERGE_RESOLUTION|>--- conflicted
+++ resolved
@@ -49,12 +49,8 @@
 datafusion-execution = { workspace = true }
 datafusion-expr = { workspace = true }
 datafusion-functions = { workspace = true }
-<<<<<<< HEAD
-itertools = { version = "0.13", features = ["use_std"] }
-=======
 datafusion-functions-aggregate = { workspace = true }
-itertools = { version = "0.12", features = ["use_std"] }
->>>>>>> a6898d36
+itertools = { workspace = true }
 log = { workspace = true }
 paste = "1.0.14"
 
