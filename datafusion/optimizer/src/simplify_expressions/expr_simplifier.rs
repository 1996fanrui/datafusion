--- conflicted
+++ resolved
@@ -150,16 +150,11 @@
         expr.rewrite(&mut const_evaluator)?
             .data
             .rewrite(&mut simplifier)?
-<<<<<<< HEAD
-            .data
-            .rewrite(&mut or_in_list_simplifier)?
             .data
             .rewrite(&mut inlist_simplifier)?
             .data
-=======
-            .rewrite(&mut inlist_simplifier)?
             .rewrite(&mut shorten_in_list_simplifier)?
->>>>>>> 840499fb
+            .data
             .rewrite(&mut guarantee_rewriter)?
             .data
             // run both passes twice to try an minimize simplifications that we missed
@@ -625,96 +620,6 @@
                     None => lit_bool_null(),
                 })
             }
-<<<<<<< HEAD
-            // expr IN () --> false
-            // expr NOT IN () --> true
-            Expr::InList(InList {
-                expr,
-                list,
-                negated,
-            }) if list.is_empty() && *expr != Expr::Literal(ScalarValue::Null) => {
-                Transformed::yes(lit(negated))
-            }
-
-            // null in (x, y, z) --> null
-            // null not in (x, y, z) --> null
-            Expr::InList(InList {
-                expr,
-                list: _,
-                negated: _,
-            }) if is_null(&expr) => Transformed::yes(lit_bool_null()),
-
-            // expr IN ((subquery)) -> expr IN (subquery), see ##5529
-            Expr::InList(InList {
-                expr,
-                mut list,
-                negated,
-            }) if list.len() == 1
-                && matches!(list.first(), Some(Expr::ScalarSubquery { .. })) =>
-            {
-                let Expr::ScalarSubquery(subquery) = list.remove(0) else {
-                    unreachable!()
-                };
-                Transformed::yes(Expr::InSubquery(InSubquery::new(
-                    expr, subquery, negated,
-                )))
-            }
-
-            // if expr is a single column reference:
-            // expr IN (A, B, ...) --> (expr = A) OR (expr = B) OR (expr = C)
-            Expr::InList(InList {
-                expr,
-                list,
-                negated,
-            }) if !list.is_empty()
-                && (
-                    // For lists with only 1 value we allow more complex expressions to be simplified
-                    // e.g SUBSTR(c1, 2, 3) IN ('1') -> SUBSTR(c1, 2, 3) = '1'
-                    // for more than one we avoid repeating this potentially expensive
-                    // expressions
-                    list.len() == 1
-                        || list.len() <= THRESHOLD_INLINE_INLIST
-                            && expr.try_into_col().is_ok()
-                ) =>
-            {
-                let first_val = list[0].clone();
-                Transformed::yes(if negated {
-                    list.into_iter().skip(1).fold(
-                        (*expr.clone()).not_eq(first_val),
-                        |acc, y| {
-                            // Note that `A and B and C and D` is a left-deep tree structure
-                            // as such we want to maintain this structure as much as possible
-                            // to avoid reordering the expression during each optimization
-                            // pass.
-                            //
-                            // Left-deep tree structure for `A and B and C and D`:
-                            // ```
-                            //        &
-                            //       / \
-                            //      &   D
-                            //     / \
-                            //    &   C
-                            //   / \
-                            //  A   B
-                            // ```
-                            //
-                            // The code below maintain the left-deep tree structure.
-                            acc.and((*expr.clone()).not_eq(y))
-                        },
-                    )
-                } else {
-                    list.into_iter().skip(1).fold(
-                        (*expr.clone()).eq(first_val),
-                        |acc, y| {
-                            // Same reasoning as above
-                            acc.or((*expr.clone()).eq(y))
-                        },
-                    )
-                })
-            }
-            //
-=======
->>>>>>> 840499fb
             // Rules for NotEq
             //
 
