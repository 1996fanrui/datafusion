// Licensed to the Apache Software Foundation (ASF) under one
// or more contributor license agreements.  See the NOTICE file
// distributed with this work for additional information
// regarding copyright ownership.  The ASF licenses this file
// to you under the Apache License, Version 2.0 (the
// "License"); you may not use this file except in compliance
// with the License.  You may obtain a copy of the License at
//
//   http://www.apache.org/licenses/LICENSE-2.0
//
// Unless required by applicable law or agreed to in writing,
// software distributed under the License is distributed on an
// "AS IS" BASIS, WITHOUT WARRANTIES OR CONDITIONS OF ANY
// KIND, either express or implied.  See the License for the
// specific language governing permissions and limitations
// under the License.

//! Tree node implementation for logical plan

use crate::LogicalPlan;

use datafusion_common::tree_node::{
    Transformed, TransformedIterator, TreeNode, TreeNodeRecursion, TreeNodeVisitor,
};
use datafusion_common::{handle_tree_recursion, Result};

impl TreeNode for LogicalPlan {
    fn apply<F: FnMut(&Self) -> Result<TreeNodeRecursion>>(
        &self,
        op: &mut F,
    ) -> Result<TreeNodeRecursion> {
        // Compared to the default implementation, we need to invoke
        // [`Self::apply_subqueries`] before visiting its children
        handle_tree_recursion!(op(self)?);
        self.apply_subqueries(op)?;
        self.apply_children(&mut |node| node.apply(op))
    }

    /// To use, define a struct that implements the trait [`TreeNodeVisitor`] and then invoke
    /// [`LogicalPlan::visit`].
    ///
    /// For example, for a logical plan like:
    ///
    /// ```text
    /// Projection: id
    ///    Filter: state Eq Utf8(\"CO\")\
    ///       CsvScan: employee.csv projection=Some([0, 3])";
    /// ```
    ///
    /// The sequence of visit operations would be:
    /// ```text
    /// visitor.pre_visit(Projection)
    /// visitor.pre_visit(Filter)
    /// visitor.pre_visit(CsvScan)
    /// visitor.post_visit(CsvScan)
    /// visitor.post_visit(Filter)
    /// visitor.post_visit(Projection)
    /// ```
    fn visit<V: TreeNodeVisitor<N = Self>>(
        &self,
        visitor: &mut V,
    ) -> Result<TreeNodeRecursion> {
        // Compared to the default implementation, we need to invoke
        // [`Self::visit_subqueries`] before visiting its children
        handle_tree_recursion!(visitor.pre_visit(self)?);
        self.visit_subqueries(visitor)?;
        handle_tree_recursion!(self.apply_children(&mut |node| node.visit(visitor))?);
        visitor.post_visit(self)
    }

    fn apply_children<F: FnMut(&Self) -> Result<TreeNodeRecursion>>(
        &self,
        op: &mut F,
    ) -> Result<TreeNodeRecursion> {
        for child in self.inputs() {
            handle_tree_recursion!(op(child)?)
        }
        Ok(TreeNodeRecursion::Continue)
    }

    fn map_children<F>(self, f: F) -> Result<Transformed<Self>>
    where
        F: FnMut(Self) -> Result<Transformed<Self>>,
    {
        let old_children = self.inputs();
        let t = old_children
            .iter()
            .map(|c| (*c).clone())
            .map_till_continue_and_collect(f)?;
        // TODO: once we trust `t.transformed` remove additional check
        if old_children
<<<<<<< HEAD
            .iter()
            .zip(t.data.iter())
            .any(|(c1, c2)| c1 != &c2)
        {
            Ok(Transformed::new(
                self.with_new_exprs(self.expressions(), t.data.as_slice())?,
                true,
                t.tnr,
            ))
=======
            .into_iter()
            .zip(new_children.iter())
            .any(|(c1, c2)| c1 != c2)
        {
            self.with_new_exprs(self.expressions(), new_children)
>>>>>>> 5c48a21a
        } else {
            Ok(Transformed::new(self, false, t.tnr))
        }
    }
}<|MERGE_RESOLUTION|>--- conflicted
+++ resolved
@@ -89,23 +89,15 @@
             .map_till_continue_and_collect(f)?;
         // TODO: once we trust `t.transformed` remove additional check
         if old_children
-<<<<<<< HEAD
-            .iter()
+            .into_iter()
             .zip(t.data.iter())
-            .any(|(c1, c2)| c1 != &c2)
+            .any(|(c1, c2)| c1 != c2)
         {
             Ok(Transformed::new(
-                self.with_new_exprs(self.expressions(), t.data.as_slice())?,
+                self.with_new_exprs(self.expressions(), t.data)?,
                 true,
                 t.tnr,
             ))
-=======
-            .into_iter()
-            .zip(new_children.iter())
-            .any(|(c1, c2)| c1 != c2)
-        {
-            self.with_new_exprs(self.expressions(), new_children)
->>>>>>> 5c48a21a
         } else {
             Ok(Transformed::new(self, false, t.tnr))
         }
